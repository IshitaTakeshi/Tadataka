--- conflicted
+++ resolved
@@ -141,16 +141,10 @@
     rotvecs = np.array([p.rotation.as_rotvec() for p in poses])
     ts = np.array([p.t for p in poses])
 
-<<<<<<< HEAD
-    omegas, ts, points = ba.compute(omegas, ts, points,
-                                    absolute_error_threshold=1e-9,
-                                    relative_error_threshold=0.10)
-=======
     rotvecs, ts, points = ba.compute(rotvecs, ts, points,
                                      absolute_error_threshold=1e-9,
                                      max_iter=5,
                                      relative_error_threshold=0.20)
->>>>>>> b28b5110
 
     rotations = [Rotation.from_rotvec(rotvec) for rotvec in rotvecs]
     poses = [Pose(r, t) for r, t in zip(rotations, ts)]
